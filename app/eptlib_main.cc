--- conflicted
+++ resolved
@@ -328,18 +328,12 @@
             // declare the parameters
             cfglist<int> rr({1,1,1},"parameter.savitzky-golay.size");
             cfgdata<int> shape(0,"parameter.savitzky-golay.shape");
-<<<<<<< HEAD
-=======
             cfgdata<int> degree(2,"parameter.savitzky-golay.degree");
->>>>>>> 28bce617
             cfgdata<string> output_var_addr("","parameter.output-variance");
             // load the parameters
             LOADOPTIONALLIST(io_toml,rr);
             LOADOPTIONALDATA(io_toml,shape);
-<<<<<<< HEAD
-=======
             LOADOPTIONALDATA(io_toml,degree);
->>>>>>> 28bce617
             LOADOPTIONALDATA(io_toml,output_var_addr);
             cout<<endl;
             // check the parameters
@@ -367,10 +361,7 @@
             cout<<"  Savitzky-Golay filter:\n";
             cout<<"    Kernel size: ["<<rr.first[0]<<", "<<rr.first[1]<<", "<<rr.first[2]<<"]\n";
             cout<<"    Kernel shape: ("<<shape.first<<") "<<ToString(kernel_shape)<<"\n";
-<<<<<<< HEAD
-=======
             cout<<"    Polynomial degree: "<<degree.first<<"\n";
->>>>>>> 28bce617
             cout<<"  Output variance addr.: '"<<output_var_addr.first<<"'\n";
             cout<<endl;
             // combine the parameters
@@ -388,11 +379,7 @@
                 }
             }
             // create the EPT method
-<<<<<<< HEAD
-            ept.reset(new EPTHelmholtz(freq.first,nn.first,dd.first,kernel));
-=======
             ept.reset(new EPTHelmholtz(freq.first,nn.first,dd.first,kernel,degree.first));
->>>>>>> 28bce617
             if (output_var_addr.first!="") {
                 dynamic_cast<EPTHelmholtz*>(ept.get())->ToggleGetVar();
             }
