/*****************************************************************************
*
*     Program: EPTlib
*     Author: Alessandro Arduino <a.arduino@inrim.it>
*
*  MIT License
*
*  Copyright (c) 2020-2023  Alessandro Arduino
*  Istituto Nazionale di Ricerca Metrologica (INRiM)
*  Strada delle cacce 91, 10135 Torino
*  ITALY
*
*  Permission is hereby granted, free of charge, to any person obtaining a copy
*  of this software and associated documentation files (the "Software"), to deal
*  in the Software without restriction, including without limitation the rights
*  to use, copy, modify, merge, publish, distribute, sublicense, and/or sell
*  copies of the Software, and to permit persons to whom the Software is
*  furnished to do so, subject to the following conditions:
*
*  The above copyright notice and this permission notice shall be included in all
*  copies or substantial portions of the Software.
*
*  THE SOFTWARE IS PROVIDED "AS IS", WITHOUT WARRANTY OF ANY KIND, EXPRESS OR
*  IMPLIED, INCLUDING BUT NOT LIMITED TO THE WARRANTIES OF MERCHANTABILITY,
*  FITNESS FOR A PARTICULAR PURPOSE AND NONINFRINGEMENT. IN NO EVENT SHALL THE
*  AUTHORS OR COPYRIGHT HOLDERS BE LIABLE FOR ANY CLAIM, DAMAGES OR OTHER
*  LIABILITY, WHETHER IN AN ACTION OF CONTRACT, TORT OR OTHERWISE, ARISING FROM,
*  OUT OF OR IN CONNECTION WITH THE SOFTWARE OR THE USE OR OTHER DEALINGS IN THE
*  SOFTWARE.
*
*****************************************************************************/

#include "eptlib/ept_convreact.h"

#include <complex>
#include <limits>

#include <Eigen/Sparse>

using namespace eptlib;

// EPTConvReact constructor
EPTConvReact::
EPTConvReact(const size_t n0, const size_t n1, const size_t n2,
    const double d0, const double d1, const double d2,
    const double freq, const Shape &window, const int degree,
    const size_t max_iterations, const double tolerance,
    const double weight_param) :
    EPTInterface(n0,n1,n2, d0,d1,d2, freq, 1,1, false),
    slice_index_(),
    artificial_diffusion_(),
    dirichlet_epsr_(1.0),
    dirichlet_sigma_(0.0),
    sg_filter_(),
    sg_window_(window),
    sg_degree_(degree),
<<<<<<< HEAD
=======
    weight_param_(weight_param),
    solver_max_iterations_(max_iterations),
    solver_tolerance_(tolerance),
>>>>>>> 1167f83b
    solver_iterations_(0),
    solver_residual_(0.0) {
    return;
}

// EPTConvReact destructor
EPTConvReact::
~EPTConvReact() {
    return;
}

// EPTConvReact run
EPTlibError EPTConvReact::
Run() {
    // check that the sg filter is correctly set up
    if (ThereIsReferenceImage() && !std::holds_alternative<filter::AnatomicalSavitzkyGolay>(sg_filter_)) {
<<<<<<< HEAD
        sg_filter_.emplace<filter::AnatomicalSavitzkyGolay>(dd_[0],dd_[1],dd_[2], sg_window_, sg_degree_);
=======
        sg_filter_.emplace<filter::AnatomicalSavitzkyGolay>(dd_[0],dd_[1],dd_[2], sg_window_, sg_degree_, weight_param_);
>>>>>>> 1167f83b
    } else
    if (!ThereIsReferenceImage() && !std::holds_alternative<filter::SavitzkyGolay>(sg_filter_)) {
        sg_filter_.emplace<filter::SavitzkyGolay>(dd_[0],dd_[1],dd_[2], sg_window_, sg_degree_);
    }
    // check that the essential input is available
    if (!ThereIsTRxPhase(0,0)) {
        return EPTlibError::MissingData;
    }
    // setup the output variables and perform ept
    sigma_ = std::make_unique<Image<double> >(nn_[0], nn_[1], VolumeTomography() ? nn_[2] : 1);
    if (ThereIsTxSens(0)) {
        epsr_ = std::make_unique<Image<double> >(nn_[0], nn_[1], VolumeTomography() ? nn_[2] : 1);
        return CompleteEPTConvReact();
    } else {
        return PhaseEPTConvReact();
    }
}

namespace { // details

    template <typename Scalar>
    void FillDoF(std::vector<int> *dof, int *idx_dof, int *n_dof, int *n_dop,
        const int n_dim, const size_t i2, const std::array<std::ptrdiff_t, N_DIM> &step,
        const Image<Scalar> &beta) {
        int idx = step[2]*i2;
        for (size_t idx_out = 0; idx_out<step[2]; ++idx_out) {
            if (beta(idx)==beta(idx)) {
                // if beta is not a NaN, it could be a DoF...
                (*dof)[(*idx_dof)++] = ++(*n_dof);
                for (size_t d = 0; d<n_dim; ++d) {
                    if (beta(idx+step[d])!=beta(idx+step[d]) || beta(idx-step[d])!=beta(idx-step[d])) {
                        // ...unless it is near to a NaN
                        (*dof)[*idx_dof-1] = --(*n_dop);
                        --(*n_dof);
                        break;
                    }
                }
            } else {
                (*dof)[(*idx_dof)++] = --(*n_dop);
            }
            ++idx;
        }
        return;
    }

}  // namespace

// EPTConvReact complete EPT
EPTlibError EPTConvReact::
CompleteEPTConvReact() {
    const std::array<std::ptrdiff_t, N_DIM> step{1, nn_[0], nn_[0]*nn_[1]};
    size_t n_dim = VolumeTomography() ? N_DIM : N_DIM-1;
    size_t n_vox = GetTRxPhase(0,0)->GetNVox();
    size_t n_out = sigma_->GetNVox();
    std::complex<double> dirichlet_x = 1.0/std::complex<double>(dirichlet_epsr_*EPS0, -dirichlet_sigma_/omega_);
    // compute the gradient
    Image<std::complex<double> > tx_sens_c(nn_[0], nn_[1], nn_[2]);
    std::array<Image<std::complex<double> >, N_DIM> beta;
    for (size_t idx = 0; idx<n_vox; ++idx) {
        std::complex<double> exponent = std::complex<double>(0.0, 0.5 * GetTRxPhase(0,0)->At(idx));
        tx_sens_c(idx) = GetTxSens(0)->At(idx) * std::exp(exponent);
    }
    for (size_t d = 0; d<n_dim; ++d) {
        beta[d] = Image<std::complex<double> >(nn_[0], nn_[1], nn_[2]);
        beta[d].GetData().assign(n_vox, nand);
        DifferentialOperator diff_op = static_cast<DifferentialOperator>(d+1);
        EPTlibError error;
        if (ThereIsReferenceImage()) {
            error = std::get<filter::AnatomicalSavitzkyGolay>(sg_filter_).Apply(diff_op, &beta[d], tx_sens_c, *reference_image_);
        } else {
            error = std::get<filter::SavitzkyGolay>(sg_filter_).Apply(diff_op, &beta[d], tx_sens_c);
        }
        if (error!=EPTlibError::Success) {
            return error;
        }
    }
    for (size_t idx = 0; idx<n_vox; ++idx) {
        beta[0](idx) = beta[0](idx) - std::complex<double>(0.0, 1.0) * beta[1](idx);
        beta[1](idx) = std::complex<double>(0.0, 1.0) * beta[0](idx);
    }
    if (!VolumeTomography()) {
        beta[2] = Image<std::complex<double> >(nn_[0], nn_[1], nn_[2]);
        beta[2].GetData().assign(n_vox, nand);
        DifferentialOperator diff_op = DifferentialOperator::GradientZZ;
        EPTlibError error;
        if (ThereIsReferenceImage()) {
            error = std::get<filter::AnatomicalSavitzkyGolay>(sg_filter_).Apply(diff_op, &beta[2], tx_sens_c, *reference_image_);
        } else {
            error = std::get<filter::SavitzkyGolay>(sg_filter_).Apply(diff_op, &beta[2], tx_sens_c);
        }
        if (error!=EPTlibError::Success) {
            return error;
        }
    }
    // select the degrees of freedom
    std::vector<int> dof(n_out);
    int idx_dof = 0;
    int n_dof = 0;
    int n_dop = 0;
    if (VolumeTomography()) {
        for (size_t i2 = 0; i2<nn_[2]; ++i2) {
            ::FillDoF(&dof,&idx_dof,&n_dof,&n_dop, n_dim,i2,step,beta[0]);
        }
    } else {
        ::FillDoF(&dof,&idx_dof,&n_dof,&n_dop, n_dim,slice_index_.value(),step,beta[0]);
    }
    // build coefficient matrix and forcing term
    Eigen::SparseMatrix<std::complex<double> > A(n_dof,n_dof);
    std::vector<Eigen::Triplet<std::complex<double> > > A_trip(0);
    Eigen::VectorXcd b(n_dof);
    for (size_t idx_out = 0; idx_out<n_out; ++idx_out) {
        int idx = VolumeTomography() ? idx_out : idx_out+step[2]*slice_index_.value();
        int idof = dof[idx_out];
        if (idof > 0) {
            b[idof-1] = 0.0;
            // coefficient matrix
            for (size_t d = 0; d<n_dim; ++d) {
                if (ThereIsArtificialDiffusion()) {
                    A_trip.push_back(Eigen::Triplet<std::complex<double> >(idof-1, idof-1, 2.0*artificial_diffusion_.value()/dd_[d]/dd_[d]));
                }
                int jdx_out = idx_out+step[d];
                int jdx = idx+step[d];
                int jdof = dof[jdx_out];
                if (jdof > 0) {
                    A_trip.push_back(Eigen::Triplet<std::complex<double> >(idof-1,jdof-1,beta[d](jdx)/2.0/dd_[d]));
                    if (ThereIsArtificialDiffusion()) {
                        A_trip.push_back(Eigen::Triplet<std::complex<double> >(idof-1, jdof-1, -artificial_diffusion_.value()/dd_[d]/dd_[d]));
                    }
                } else {
                    b[idof-1] += -dirichlet_x*beta[d](jdx)/2.0/dd_[d];
                    if (ThereIsArtificialDiffusion()) {
                        b[idof-1] += dirichlet_x*artificial_diffusion_.value()/dd_[d]/dd_[d];
                    }
                }
                jdx_out = idx_out-step[d];
                jdx = idx-step[d];
                jdof = dof[jdx_out];
                if (jdof > 0) {
                    A_trip.push_back(Eigen::Triplet<std::complex<double> >(idof-1,jdof-1,-beta[d](jdx)/2.0/dd_[d]));
                    if (ThereIsArtificialDiffusion()) {
                        A_trip.push_back(Eigen::Triplet<std::complex<double> >(idof-1, jdof-1, -artificial_diffusion_.value()/dd_[d]/dd_[d]));
                    }
                } else {
                    b[idof-1] += dirichlet_x*beta[d](jdx)/2.0/dd_[d];
                    if (ThereIsArtificialDiffusion()) {
                        b[idof-1] += dirichlet_x*artificial_diffusion_.value()/dd_[d]/dd_[d];
                    }
                }
            }
            if (!VolumeTomography()) {
                A_trip.push_back(Eigen::Triplet<std::complex<double> >(idof-1,idof-1,beta[2](idx)));
            }
            // forcing term
            b[idof-1] += -omega_*omega_*MU0*tx_sens_c(idx);
        }
    }
    A.setFromTriplets(A_trip.begin(),A_trip.end());
    A.makeCompressed();
    // Solve the linear system
    Eigen::BiCGSTAB<Eigen::SparseMatrix<std::complex<double> > > solver;
    solver.compute(A);
    solver.setMaxIterations(solver_max_iterations_);
    solver.setTolerance(solver_tolerance_);
    Eigen::VectorXcd x = solver.solve(b);
    solver_iterations_ = solver.iterations();
    solver_residual_ = solver.error();
    // Extract the electric properties from the result
    for (size_t idx = 0; idx<n_out; ++idx) {
        int idof = dof[idx];
        if (idof > 0) {
            std::complex<double> epsc = 1.0/x[idof-1];
            epsr_ ->At(idx) =  epsc.real()/EPS0;
            sigma_->At(idx) = -epsc.imag()*omega_;
        } else {
            epsr_ ->At(idx) = nand;
            sigma_->At(idx) = nand;
        }
    }
    return EPTlibError::Success;
}

// EPTConvReact phase-based EPT
EPTlibError EPTConvReact::
PhaseEPTConvReact() {
    const std::array<std::ptrdiff_t, N_DIM> step{1, nn_[0], nn_[0]*nn_[1]};
    size_t n_dim = VolumeTomography() ? N_DIM : N_DIM-1;
    size_t n_vox = GetTRxPhase(0,0)->GetNVox();
    size_t n_out = sigma_->GetNVox();
    double dir_x = 1.0/dirichlet_sigma_;
    // compute the gradient
    std::array<Image<double>, N_DIM> beta;
    for (size_t d = 0; d<n_dim; ++d) {
        beta[d] = Image<double>(nn_[0], nn_[1], nn_[2]);
        beta[d].GetData().assign(n_vox, nand);
        DifferentialOperator diff_op = static_cast<DifferentialOperator>(d+1);
        EPTlibError error;
        if (PhaseIsWrapped()) {
            if (ThereIsReferenceImage()) {
<<<<<<< HEAD
                throw std::runtime_error("Feature not implemented, yet!");
=======
                throw std::runtime_error("Feature not implemented!");
>>>>>>> 1167f83b
            } else {
                error = std::get<filter::SavitzkyGolay>(sg_filter_).ApplyWrappedPhase(diff_op, &beta[d], *GetTRxPhase(0,0));
            }
        } else {
            if (ThereIsReferenceImage()) {
                error = std::get<filter::AnatomicalSavitzkyGolay>(sg_filter_).Apply(diff_op, &beta[d], *GetTRxPhase(0,0), *reference_image_);
            } else {
                error = std::get<filter::SavitzkyGolay>(sg_filter_).Apply(diff_op, &beta[d], *GetTRxPhase(0,0));
            }
        }
        if (error!=EPTlibError::Success) {
            return error;
        }
    }
    if (!VolumeTomography()) {
        beta[2] = Image<double>(nn_[0], nn_[1], nn_[2]);
        beta[2].GetData().assign(n_vox, nand);
        DifferentialOperator diff_op = DifferentialOperator::GradientZZ;
        EPTlibError error;
        if (PhaseIsWrapped()) {
            if (ThereIsReferenceImage()) {
<<<<<<< HEAD
                throw std::runtime_error("Feature not implemented, yet!");
=======
                throw std::runtime_error("Feature not implemented!");
>>>>>>> 1167f83b
            } else {
                error = std::get<filter::SavitzkyGolay>(sg_filter_).ApplyWrappedPhase(diff_op, &beta[2], *GetTRxPhase(0,0));
            }
        } else {
            if (ThereIsReferenceImage()) {
                error = std::get<filter::AnatomicalSavitzkyGolay>(sg_filter_).Apply(diff_op, &beta[2], *GetTRxPhase(0,0), *reference_image_);
            } else {
                error = std::get<filter::SavitzkyGolay>(sg_filter_).Apply(diff_op, &beta[2], *GetTRxPhase(0,0));
            }
        }
        if (error!=EPTlibError::Success) {
            return error;
        }
    }
    // select the degrees of freedom
    std::vector<int> dof(n_out);
    int idx_dof = 0;
    int n_dof = 0;
    int n_dop = 0;
    if (VolumeTomography()) {
        for (size_t i2 = 0; i2<nn_[2]; ++i2) {
            ::FillDoF(&dof,&idx_dof,&n_dof,&n_dop, n_dim,i2,step,beta[0]);
        }
    } else {
        ::FillDoF(&dof,&idx_dof,&n_dof,&n_dop, n_dim,slice_index_.value(),step,beta[0]);
    }
    // build coefficient matrix and forcing term
    Eigen::SparseMatrix<double> A(n_dof,n_dof);
    std::vector<Eigen::Triplet<double> > A_trip(0);
    Eigen::VectorXd b(n_dof);
    for (size_t idx_out = 0; idx_out<n_out; ++idx_out) {
        int idx = VolumeTomography() ? idx_out : idx_out+step[2]*slice_index_.value();
        int idof = dof[idx_out];
        if (idof > 0) {
            b[idof-1] = 0.0;
            // coefficient matrix
            for (size_t d = 0; d<n_dim; ++d) {
                // diffusion (central term)
                if (ThereIsArtificialDiffusion()) {
                    A_trip.push_back(Eigen::Triplet<double>(idof-1, idof-1, 2.0*artificial_diffusion_.value()/dd_[d]/dd_[d]));
                }
                std::array<int,2> sides{+1,-1};
                for (size_t s = 0; s<2; ++s) {
                    int jdx_out = idx_out+sides[s]*step[d];
                    int jdx = idx+sides[s]*step[d];
                    int jdof = dof[jdx_out];
                    // convection
                    if (beta[d](idx)*beta[d](jdx)>0) {
                        if (sides[s]*beta[d](idx)>0) {
                            double A_tmp = sides[s]*beta[d](idx)/dd_[d];
                            A_trip.push_back(Eigen::Triplet<double>(idof-1,idof-1,A_tmp));
                        } else {
                            double A_tmp = sides[s]*beta[d](jdx)/dd_[d];
                            if (jdof > 0) {
                                A_trip.push_back(Eigen::Triplet<double>(idof-1,jdof-1,A_tmp));
                            } else {
                                b[idof-1] += -dir_x*A_tmp;
                            }
                        }
                    } else {
                        double A_tmp = sides[s]*beta[d](idx)/dd_[d]/2.0;
                        A_trip.push_back(Eigen::Triplet<double>(idof-1,idof-1,A_tmp));
                        A_tmp = sides[s]*beta[d](jdx)/dd_[d]/2.0;
                        if (jdof > 0) {
                            A_trip.push_back(Eigen::Triplet<double>(idof-1,jdof-1,A_tmp));
                        } else {
                            b[idof-1] += -dir_x*A_tmp;
                        }
                    }
                    // diffusion
                    if (ThereIsArtificialDiffusion()) {
                        if (jdof > 0) {
                            A_trip.push_back(Eigen::Triplet<double>(idof-1, jdof-1, -artificial_diffusion_.value()/dd_[d]/dd_[d]));
                        } else {
                            b[idof-1] += dir_x*artificial_diffusion_.value()/dd_[d]/dd_[d];
                        }
                    }
                }
            }
            if (!VolumeTomography()) {
                A_trip.push_back(Eigen::Triplet<double>(idof-1,idof-1,beta[2](idx)));
            }
            // forcing term
            b[idof-1] += 2*omega_*MU0;
        }
    }
    A.setFromTriplets(A_trip.begin(),A_trip.end());
    A.makeCompressed();
    // Solve the linear system
    Eigen::BiCGSTAB<Eigen::SparseMatrix<double> > solver;
    solver.compute(A);
    Eigen::VectorXd x = solver.solve(b);
    solver_iterations_ = solver.iterations();
    solver_residual_ = solver.error();
    // Extract the electric properties from the result
    for (size_t idx = 0; idx<n_out; ++idx) {
        int idof = dof[idx];
        if (idof > 0) {
            sigma_->At(idx) = 1.0/x[idof-1];
        } else {
            sigma_->At(idx) = nand;
        }
    }
    return EPTlibError::Success;
}<|MERGE_RESOLUTION|>--- conflicted
+++ resolved
@@ -54,12 +54,9 @@
     sg_filter_(),
     sg_window_(window),
     sg_degree_(degree),
-<<<<<<< HEAD
-=======
     weight_param_(weight_param),
     solver_max_iterations_(max_iterations),
     solver_tolerance_(tolerance),
->>>>>>> 1167f83b
     solver_iterations_(0),
     solver_residual_(0.0) {
     return;
@@ -76,11 +73,7 @@
 Run() {
     // check that the sg filter is correctly set up
     if (ThereIsReferenceImage() && !std::holds_alternative<filter::AnatomicalSavitzkyGolay>(sg_filter_)) {
-<<<<<<< HEAD
-        sg_filter_.emplace<filter::AnatomicalSavitzkyGolay>(dd_[0],dd_[1],dd_[2], sg_window_, sg_degree_);
-=======
         sg_filter_.emplace<filter::AnatomicalSavitzkyGolay>(dd_[0],dd_[1],dd_[2], sg_window_, sg_degree_, weight_param_);
->>>>>>> 1167f83b
     } else
     if (!ThereIsReferenceImage() && !std::holds_alternative<filter::SavitzkyGolay>(sg_filter_)) {
         sg_filter_.emplace<filter::SavitzkyGolay>(dd_[0],dd_[1],dd_[2], sg_window_, sg_degree_);
@@ -89,6 +82,7 @@
     if (!ThereIsTRxPhase(0,0)) {
         return EPTlibError::MissingData;
     }
+    // setup the output variables and perform ept
     // setup the output variables and perform ept
     sigma_ = std::make_unique<Image<double> >(nn_[0], nn_[1], VolumeTomography() ? nn_[2] : 1);
     if (ThereIsTxSens(0)) {
@@ -153,6 +147,12 @@
         } else {
             error = std::get<filter::SavitzkyGolay>(sg_filter_).Apply(diff_op, &beta[d], tx_sens_c);
         }
+        EPTlibError error;
+        if (ThereIsReferenceImage()) {
+            error = std::get<filter::AnatomicalSavitzkyGolay>(sg_filter_).Apply(diff_op, &beta[d], tx_sens_c, *reference_image_);
+        } else {
+            error = std::get<filter::SavitzkyGolay>(sg_filter_).Apply(diff_op, &beta[d], tx_sens_c);
+        }
         if (error!=EPTlibError::Success) {
             return error;
         }
@@ -165,6 +165,12 @@
         beta[2] = Image<std::complex<double> >(nn_[0], nn_[1], nn_[2]);
         beta[2].GetData().assign(n_vox, nand);
         DifferentialOperator diff_op = DifferentialOperator::GradientZZ;
+        EPTlibError error;
+        if (ThereIsReferenceImage()) {
+            error = std::get<filter::AnatomicalSavitzkyGolay>(sg_filter_).Apply(diff_op, &beta[2], tx_sens_c, *reference_image_);
+        } else {
+            error = std::get<filter::SavitzkyGolay>(sg_filter_).Apply(diff_op, &beta[2], tx_sens_c);
+        }
         EPTlibError error;
         if (ThereIsReferenceImage()) {
             error = std::get<filter::AnatomicalSavitzkyGolay>(sg_filter_).Apply(diff_op, &beta[2], tx_sens_c, *reference_image_);
@@ -279,15 +285,21 @@
         EPTlibError error;
         if (PhaseIsWrapped()) {
             if (ThereIsReferenceImage()) {
-<<<<<<< HEAD
                 throw std::runtime_error("Feature not implemented, yet!");
-=======
+            } else {
+                error = std::get<filter::SavitzkyGolay>(sg_filter_).ApplyWrappedPhase(diff_op, &beta[d], *GetTRxPhase(0,0));
+            }
+            if (ThereIsReferenceImage()) {
                 throw std::runtime_error("Feature not implemented!");
->>>>>>> 1167f83b
             } else {
                 error = std::get<filter::SavitzkyGolay>(sg_filter_).ApplyWrappedPhase(diff_op, &beta[d], *GetTRxPhase(0,0));
             }
         } else {
+            if (ThereIsReferenceImage()) {
+                error = std::get<filter::AnatomicalSavitzkyGolay>(sg_filter_).Apply(diff_op, &beta[d], *GetTRxPhase(0,0), *reference_image_);
+            } else {
+                error = std::get<filter::SavitzkyGolay>(sg_filter_).Apply(diff_op, &beta[d], *GetTRxPhase(0,0));
+            }
             if (ThereIsReferenceImage()) {
                 error = std::get<filter::AnatomicalSavitzkyGolay>(sg_filter_).Apply(diff_op, &beta[d], *GetTRxPhase(0,0), *reference_image_);
             } else {
@@ -305,15 +317,21 @@
         EPTlibError error;
         if (PhaseIsWrapped()) {
             if (ThereIsReferenceImage()) {
-<<<<<<< HEAD
                 throw std::runtime_error("Feature not implemented, yet!");
-=======
+            } else {
+                error = std::get<filter::SavitzkyGolay>(sg_filter_).ApplyWrappedPhase(diff_op, &beta[2], *GetTRxPhase(0,0));
+            }
+            if (ThereIsReferenceImage()) {
                 throw std::runtime_error("Feature not implemented!");
->>>>>>> 1167f83b
             } else {
                 error = std::get<filter::SavitzkyGolay>(sg_filter_).ApplyWrappedPhase(diff_op, &beta[2], *GetTRxPhase(0,0));
             }
         } else {
+            if (ThereIsReferenceImage()) {
+                error = std::get<filter::AnatomicalSavitzkyGolay>(sg_filter_).Apply(diff_op, &beta[2], *GetTRxPhase(0,0), *reference_image_);
+            } else {
+                error = std::get<filter::SavitzkyGolay>(sg_filter_).Apply(diff_op, &beta[2], *GetTRxPhase(0,0));
+            }
             if (ThereIsReferenceImage()) {
                 error = std::get<filter::AnatomicalSavitzkyGolay>(sg_filter_).Apply(diff_op, &beta[2], *GetTRxPhase(0,0), *reference_image_);
             } else {
